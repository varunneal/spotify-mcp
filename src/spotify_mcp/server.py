--- conflicted
+++ resolved
@@ -75,11 +75,7 @@
                                       "If 'playlist' or 'album', returns its tracks. " +
                                       "If 'user', returns profile and playlists. " +
                                       "If 'artist', returns albums and top tracks.")
-<<<<<<< HEAD
     # qtype: str = Field(default="track", description="Type of item: 'track', 'album', 'user', 'artist', or 'playlist'. "
-    #                                                 )
-=======
->>>>>>> 701b4682
 
 
 class Search(ToolModel):
